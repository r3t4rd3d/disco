import gevent
import socket
import struct
import time

from holster.enum import Enum
from holster.emitter import Emitter

from disco.gateway.encoding.json import JSONEncoder
from disco.util.websocket import Websocket
from disco.util.logging import LoggingClass
from disco.voice.packets import VoiceOPCode
from disco.gateway.packets import OPCode

VoiceState = Enum(
    DISCONNECTED=0,
    AWAITING_ENDPOINT=1,
    AUTHENTICATING=2,
    CONNECTING=3,
    CONNECTED=4,
    VOICE_CONNECTING=5,
    VOICE_CONNECTED=6,
)


class VoiceException(Exception):
    def __init__(self, msg, client):
        self.voice_client = client
        super(VoiceException, self).__init__(msg)


class UDPVoiceClient(LoggingClass):
    def __init__(self, vc):
        super(UDPVoiceClient, self).__init__()
        self.vc = vc
        self.conn = None
        self.ip = None
        self.port = None
        self.run_task = None
        self.connected = False

    def send_frame(self, frame, sequence, timestamp):
        data = bytearray(12)
        data[0] = 0x80
        data[1] = 0x78
        struct.pack_into('>H', data, 2, sequence)
        struct.pack_into('>I', data, 4, timestamp)
        struct.pack_into('>i', data, 8, self.vc.ssrc)
        self.send(data + ''.join(frame))

    def run(self):
        while True:
            self.conn.recvfrom(4096)

    def send(self, data):
        self.conn.sendto(data, (self.ip, self.port))

    def disconnect(self):
        self.run_task.kill()

    def connect(self, host, port, timeout=10):
        self.ip = socket.gethostbyname(host)
        self.port = port

        self.conn = socket.socket(socket.AF_INET, socket.SOCK_DGRAM)

        # Send discovery packet
        packet = bytearray(70)
        struct.pack_into('>I', packet, 0, self.vc.ssrc)
        self.send(packet)

        # Wait for a response
        try:
            data, addr = gevent.spawn(lambda: self.conn.recvfrom(70)).get(timeout=timeout)
        except gevent.Timeout:
            return (None, None)

        # Read IP and port
        ip = str(data[4:]).split('\x00', 1)[0]
        port = struct.unpack('<H', data[-2:])[0]

        # Spawn read thread so we don't max buffers
        self.connected = True
        self.run_task = gevent.spawn(self.run)

        return (ip, port)


class VoiceClient(LoggingClass):
    def __init__(self, channel, encoder=None):
        super(VoiceClient, self).__init__()

        assert channel.is_voice, 'Cannot spawn a VoiceClient for a non-voice channel'
        self.channel = channel
        self.client = self.channel.client
        self.encoder = encoder or JSONEncoder

        self.packets = Emitter(gevent.spawn)
        self.packets.on(VoiceOPCode.READY, self.on_voice_ready)
        self.packets.on(VoiceOPCode.SESSION_DESCRIPTION, self.on_voice_sdp)

        # State
        self.state = VoiceState.DISCONNECTED
        self.state_emitter = Emitter(gevent.spawn)
        self.token = None
        self.endpoint = None
        self.ssrc = None
        self.port = None
        self.udp = None

        self.update_listener = None

        # Websocket connection
        self.ws = None
        self.heartbeat_task = None

    def set_state(self, state):
        prev_state = self.state
        self.state = state
        self.state_emitter.emit(state, prev_state)

    def heartbeat(self, interval):
        while True:
            self.send(VoiceOPCode.HEARTBEAT, time.time() * 1000)
            gevent.sleep(interval / 1000)

    def set_speaking(self, value):
        self.send(VoiceOPCode.SPEAKING, {
            'speaking': value,
            'delay': 0,
        })

    def send(self, op, data):
        self.ws.send(self.encoder.encode({
            'op': op.value,
            'd': data,
        }), self.encoder.OPCODE)

    def on_voice_ready(self, data):
        self.set_state(VoiceState.CONNECTING)
        self.ssrc = data['ssrc']
        self.port = data['port']

        self.heartbeat_task = gevent.spawn(self.heartbeat, data['heartbeat_interval'])

        self.udp = UDPVoiceClient(self)
        ip, port = self.udp.connect(self.endpoint, self.port)

        if not ip:
            self.disconnect()
            return

        self.send(VoiceOPCode.SELECT_PROTOCOL, {
            'protocol': 'udp',
            'data': {
                'port': port,
                'address': ip,
                'mode': 'plain'
            }
        })

    def on_voice_sdp(self, _):
        # Toggle speaking state so clients learn of our SSRC
        self.set_speaking(True)
        self.set_speaking(False)
        gevent.sleep(0.25)

        self.set_state(VoiceState.CONNECTED)

    def on_voice_server_update(self, data):
        if self.channel.guild_id != data.guild_id or not data.token:
            return

        if self.token and self.token != data.token:
            return

        self.token = data.token
        self.set_state(VoiceState.AUTHENTICATING)

        self.endpoint = data.endpoint.split(':', 1)[0]
        self.ws = Websocket('wss://' + self.endpoint)
        self.ws.emitter.on('on_open', self.on_open)
        self.ws.emitter.on('on_error', self.on_error)
        self.ws.emitter.on('on_close', self.on_close)
        self.ws.emitter.on('on_message', self.on_message)
        self.ws.run_forever()

<<<<<<< HEAD
    def on_message(self, msg):
=======
    def on_message(self, _, msg):
>>>>>>> b341ae9a
        try:
            data = self.encoder.decode(msg)
            self.packets.emit(VoiceOPCode[data['op']], data['d'])
        except:
            self.log.exception('Failed to parse voice gateway message: ')

<<<<<<< HEAD
        self.packets.emit(VoiceOPCode[data['op']], data['d'])

    def on_error(self, err):
        # TODO
        self.log.warning('Voice websocket error: {}'.format(err))

    def on_open(self):
=======
    def on_error(self, _, err):
        # TODO
        self.log.warning('Voice websocket error: {}'.format(err))

    def on_open(self, _):
>>>>>>> b341ae9a
        self.send(VoiceOPCode.IDENTIFY, {
            'server_id': self.channel.guild_id,
            'user_id': self.client.state.me.id,
            'session_id': self.client.gw.session_id,
            'token': self.token
        })

<<<<<<< HEAD
    def on_close(self, code, error):
=======
    def on_close(self, _, code, error):
        # TODO
>>>>>>> b341ae9a
        self.log.warning('Voice websocket disconnected (%s, %s)', code, error)

        if self.state == VoiceState.CONNECTED:
            self.log.info('Attempting voice reconnection')
            self.connect()

    def connect(self, timeout=5, mute=False, deaf=False):
        self.set_state(VoiceState.AWAITING_ENDPOINT)

        self.update_listener = self.client.events.on('VoiceServerUpdate', self.on_voice_server_update)

        self.client.gw.send(OPCode.VOICE_STATE_UPDATE, {
            'self_mute': mute,
            'self_deaf': deaf,
            'guild_id': int(self.channel.guild_id),
            'channel_id': int(self.channel.id),
        })

        if not self.state_emitter.once(VoiceState.CONNECTED, timeout=timeout):
            raise VoiceException('Failed to connect to voice', self)

    def disconnect(self):
        self.set_state(VoiceState.DISCONNECTED)

        if self.heartbeat_task:
            self.heartbeat_task.kill()
            self.heartbeat_task = None

        if self.ws and self.ws.sock.connected:
            self.ws.close()

        if self.udp and self.udp.connected:
            self.udp.disconnect()

        self.client.gw.send(OPCode.VOICE_STATE_UPDATE, {
            'self_mute': False,
            'self_deaf': False,
            'guild_id': int(self.channel.guild_id),
            'channel_id': None,
        })

    def send_frame(self, *args, **kwargs):
        self.udp.send_frame(*args, **kwargs)<|MERGE_RESOLUTION|>--- conflicted
+++ resolved
@@ -185,32 +185,18 @@
         self.ws.emitter.on('on_message', self.on_message)
         self.ws.run_forever()
 
-<<<<<<< HEAD
     def on_message(self, msg):
-=======
-    def on_message(self, _, msg):
->>>>>>> b341ae9a
         try:
             data = self.encoder.decode(msg)
             self.packets.emit(VoiceOPCode[data['op']], data['d'])
         except:
             self.log.exception('Failed to parse voice gateway message: ')
 
-<<<<<<< HEAD
-        self.packets.emit(VoiceOPCode[data['op']], data['d'])
-
     def on_error(self, err):
         # TODO
         self.log.warning('Voice websocket error: {}'.format(err))
 
     def on_open(self):
-=======
-    def on_error(self, _, err):
-        # TODO
-        self.log.warning('Voice websocket error: {}'.format(err))
-
-    def on_open(self, _):
->>>>>>> b341ae9a
         self.send(VoiceOPCode.IDENTIFY, {
             'server_id': self.channel.guild_id,
             'user_id': self.client.state.me.id,
@@ -218,12 +204,8 @@
             'token': self.token
         })
 
-<<<<<<< HEAD
     def on_close(self, code, error):
-=======
-    def on_close(self, _, code, error):
         # TODO
->>>>>>> b341ae9a
         self.log.warning('Voice websocket disconnected (%s, %s)', code, error)
 
         if self.state == VoiceState.CONNECTED:
